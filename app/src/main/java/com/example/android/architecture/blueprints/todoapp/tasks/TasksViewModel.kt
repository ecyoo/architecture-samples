/*
 * Copyright (C) 2019 The Android Open Source Project
 *
 * Licensed under the Apache License, Version 2.0 (the "License");
 * you may not use this file except in compliance with the License.
 * You may obtain a copy of the License at
 *
 *      http://www.apache.org/licenses/LICENSE-2.0
 *
 * Unless required by applicable law or agreed to in writing, software
 * distributed under the License is distributed on an "AS IS" BASIS,
 * WITHOUT WARRANTIES OR CONDITIONS OF ANY KIND, either express or implied.
 * See the License for the specific language governing permissions and
 * limitations under the License.
 */
package com.example.android.architecture.blueprints.todoapp.tasks

import androidx.annotation.DrawableRes
import androidx.annotation.StringRes
import androidx.lifecycle.LiveData
import androidx.lifecycle.MutableLiveData
import androidx.lifecycle.Transformations
import androidx.lifecycle.ViewModel
import androidx.lifecycle.viewModelScope
import com.example.android.architecture.blueprints.todoapp.Event
import com.example.android.architecture.blueprints.todoapp.R
import com.example.android.architecture.blueprints.todoapp.R.string
import com.example.android.architecture.blueprints.todoapp.data.Result.Success
import com.example.android.architecture.blueprints.todoapp.data.Task
import com.example.android.architecture.blueprints.todoapp.data.source.TasksDataSource
<<<<<<< HEAD
import com.example.android.architecture.blueprints.todoapp.domain.ActivateTaskUseCase
import com.example.android.architecture.blueprints.todoapp.domain.ClearCompletedTasksUseCase
import com.example.android.architecture.blueprints.todoapp.domain.CompleteTaskUseCase
import com.example.android.architecture.blueprints.todoapp.domain.GetTasksUseCase
import com.example.android.architecture.blueprints.todoapp.util.ADD_EDIT_RESULT_OK
import com.example.android.architecture.blueprints.todoapp.util.DELETE_RESULT_OK
import com.example.android.architecture.blueprints.todoapp.util.EDIT_RESULT_OK
import com.example.android.architecture.blueprints.todoapp.util.EspressoIdlingResource
=======
import com.example.android.architecture.blueprints.todoapp.data.source.TasksRepository
>>>>>>> f16d1ad0
import com.example.android.architecture.blueprints.todoapp.util.wrapEspressoIdlingResource
import kotlinx.coroutines.launch

/**
 * Exposes the data to be used in the task list screen.
 *
 *
 * [BaseObservable] implements a listener registration mechanism which is notified when a
 * property changes. This is done by assigning a [Bindable] annotation to the property's
 * getter method.
 */
class TasksViewModel(
    private val getTasksUseCase: GetTasksUseCase,
    private val clearCompletedTasksUseCase: ClearCompletedTasksUseCase,
    private val completeTaskUseCase: CompleteTaskUseCase,
    private val activateTaskUseCase: ActivateTaskUseCase
) : ViewModel() {

    private val _items = MutableLiveData<List<Task>>().apply { value = emptyList() }
    val items: LiveData<List<Task>> = _items

    private val _dataLoading = MutableLiveData<Boolean>()
    val dataLoading: LiveData<Boolean> = _dataLoading

    private val _currentFilteringLabel = MutableLiveData<Int>()
    val currentFilteringLabel: LiveData<Int> = _currentFilteringLabel

    private val _noTasksLabel = MutableLiveData<Int>()
    val noTasksLabel: LiveData<Int> = _noTasksLabel

    private val _noTaskIconRes = MutableLiveData<Int>()
    val noTaskIconRes: LiveData<Int> = _noTaskIconRes

    private val _tasksAddViewVisible = MutableLiveData<Boolean>()
    val tasksAddViewVisible: LiveData<Boolean> = _tasksAddViewVisible

    private val _snackbarText = MutableLiveData<Event<Int>>()
    val snackbarMessage: LiveData<Event<Int>> = _snackbarText

    private var _currentFiltering = TasksFilterType.ALL_TASKS

    // Not used at the moment
    private val isDataLoadingError = MutableLiveData<Boolean>()

    private val _openTaskEvent = MutableLiveData<Event<String>>()
    val openTaskEvent: LiveData<Event<String>> = _openTaskEvent

    private val _newTaskEvent = MutableLiveData<Event<Unit>>()
    val newTaskEvent: LiveData<Event<Unit>> = _newTaskEvent

    // This LiveData depends on another so we can use a transformation.
    val empty: LiveData<Boolean> = Transformations.map(_items) {
        it.isEmpty()
    }

    init {
        // Set initial state
        setFiltering(TasksFilterType.ALL_TASKS)
        loadTasks(true)
    }

    /**
     * Sets the current task filtering type.
     *
     * @param requestType Can be [TasksFilterType.ALL_TASKS],
     * [TasksFilterType.COMPLETED_TASKS], or
     * [TasksFilterType.ACTIVE_TASKS]
     */
    fun setFiltering(requestType: TasksFilterType) {
        _currentFiltering = requestType

        // Depending on the filter type, set the filtering label, icon drawables, etc.
        when (requestType) {
            TasksFilterType.ALL_TASKS -> {
                setFilter(R.string.label_all, R.string.no_tasks_all,
                    R.drawable.logo_no_fill, true)
            }
            TasksFilterType.ACTIVE_TASKS -> {
                setFilter(R.string.label_active, R.string.no_tasks_active,
                    R.drawable.ic_check_circle_96dp, false)
            }
            TasksFilterType.COMPLETED_TASKS -> {
                setFilter(R.string.label_completed, R.string.no_tasks_completed,
                    R.drawable.ic_verified_user_96dp, false)
            }
        }
    }

    private fun setFilter(@StringRes filteringLabelString: Int, @StringRes noTasksLabelString: Int,
            @DrawableRes noTaskIconDrawable: Int, tasksAddVisible: Boolean) {
        _currentFilteringLabel.value = filteringLabelString
        _noTasksLabel.value = noTasksLabelString
        _noTaskIconRes.value = noTaskIconDrawable
        _tasksAddViewVisible.value = tasksAddVisible
    }

    fun clearCompletedTasks() {
        viewModelScope.launch {
<<<<<<< HEAD
            clearCompletedTasksUseCase()
            _snackbarText.value = Event(R.string.completed_tasks_cleared)
=======
            tasksRepository.clearCompletedTasks()
            showSnackbarMessage(R.string.completed_tasks_cleared)
            // Refresh list to show the new state
>>>>>>> f16d1ad0
            loadTasks(false)
        }
    }

    fun completeTask(task: Task, completed: Boolean) = viewModelScope.launch {
        if (completed) {
            completeTaskUseCase(task)
            showSnackbarMessage(R.string.task_marked_complete)
        } else {
            activateTaskUseCase(task)
            showSnackbarMessage(R.string.task_marked_active)
        }
        // Refresh list to show the new state
        loadTasks(false)
    }

    /**
     * Called by the Data Binding library and the FAB's click listener.
     */
    fun addNewTask() {
        _newTaskEvent.value = Event(Unit)
    }

    /**
     * Called by Data Binding.
     */
    fun openTask(taskId: String) {
        _openTaskEvent.value = Event(taskId)
    }

    fun showEditResultMessage(result: Int) {
        when (result) {
            EDIT_RESULT_OK -> showSnackbarMessage(R.string.successfully_saved_task_message)
            ADD_EDIT_RESULT_OK -> showSnackbarMessage(R.string.successfully_added_task_message)
            DELETE_RESULT_OK -> showSnackbarMessage(R.string.successfully_deleted_task_message)
        }
    }

    private fun showSnackbarMessage(message: Int) {
        _snackbarText.value = Event(message)
    }

    /**
     * @param forceUpdate   Pass in true to refresh the data in the [TasksDataSource]
     */
    fun loadTasks(forceUpdate: Boolean) {
        _dataLoading.value = true

        wrapEspressoIdlingResource {
            viewModelScope.launch {
                val tasksResult = getTasksUseCase(forceUpdate, _currentFiltering)
                if (tasksResult is Success) {
                    isDataLoadingError.value = false
                    _items.value = tasksResult.data
                } else {
                    isDataLoadingError.value = false
                    _items.value = emptyList()
<<<<<<< HEAD
                    _snackbarText.value = Event(string.loading_tasks_error)
=======
                    showSnackbarMessage(R.string.loading_tasks_error)
>>>>>>> f16d1ad0
                }

                _dataLoading.value = false
            }
        }
    }

    fun refresh() {
        loadTasks(true)
    }
}<|MERGE_RESOLUTION|>--- conflicted
+++ resolved
@@ -24,22 +24,13 @@
 import androidx.lifecycle.viewModelScope
 import com.example.android.architecture.blueprints.todoapp.Event
 import com.example.android.architecture.blueprints.todoapp.R
-import com.example.android.architecture.blueprints.todoapp.R.string
 import com.example.android.architecture.blueprints.todoapp.data.Result.Success
 import com.example.android.architecture.blueprints.todoapp.data.Task
 import com.example.android.architecture.blueprints.todoapp.data.source.TasksDataSource
-<<<<<<< HEAD
 import com.example.android.architecture.blueprints.todoapp.domain.ActivateTaskUseCase
 import com.example.android.architecture.blueprints.todoapp.domain.ClearCompletedTasksUseCase
 import com.example.android.architecture.blueprints.todoapp.domain.CompleteTaskUseCase
 import com.example.android.architecture.blueprints.todoapp.domain.GetTasksUseCase
-import com.example.android.architecture.blueprints.todoapp.util.ADD_EDIT_RESULT_OK
-import com.example.android.architecture.blueprints.todoapp.util.DELETE_RESULT_OK
-import com.example.android.architecture.blueprints.todoapp.util.EDIT_RESULT_OK
-import com.example.android.architecture.blueprints.todoapp.util.EspressoIdlingResource
-=======
-import com.example.android.architecture.blueprints.todoapp.data.source.TasksRepository
->>>>>>> f16d1ad0
 import com.example.android.architecture.blueprints.todoapp.util.wrapEspressoIdlingResource
 import kotlinx.coroutines.launch
 
@@ -138,14 +129,9 @@
 
     fun clearCompletedTasks() {
         viewModelScope.launch {
-<<<<<<< HEAD
             clearCompletedTasksUseCase()
-            _snackbarText.value = Event(R.string.completed_tasks_cleared)
-=======
-            tasksRepository.clearCompletedTasks()
             showSnackbarMessage(R.string.completed_tasks_cleared)
             // Refresh list to show the new state
->>>>>>> f16d1ad0
             loadTasks(false)
         }
     }
@@ -203,11 +189,7 @@
                 } else {
                     isDataLoadingError.value = false
                     _items.value = emptyList()
-<<<<<<< HEAD
-                    _snackbarText.value = Event(string.loading_tasks_error)
-=======
                     showSnackbarMessage(R.string.loading_tasks_error)
->>>>>>> f16d1ad0
                 }
 
                 _dataLoading.value = false
