/*
 * Copyright 2016, The Android Open Source Project
 *
 * Licensed under the Apache License, Version 2.0 (the "License");
 * you may not use this file except in compliance with the License.
 * You may obtain a copy of the License at
 *
 *      http://www.apache.org/licenses/LICENSE-2.0
 *
 * Unless required by applicable law or agreed to in writing, software
 * distributed under the License is distributed on an "AS IS" BASIS,
 * WITHOUT WARRANTIES OR CONDITIONS OF ANY KIND, either express or implied.
 * See the License for the specific language governing permissions and
 * limitations under the License.
 */

package com.example.android.architecture.blueprints.todoapp.tasks

import android.os.Bundle
import android.view.LayoutInflater
import android.view.Menu
import android.view.MenuInflater
import android.view.MenuItem
import android.view.View
import android.view.ViewGroup
import androidx.appcompat.widget.PopupMenu
<<<<<<< HEAD
import androidx.lifecycle.ViewModelProvider
=======
import androidx.fragment.app.Fragment
import androidx.fragment.app.viewModels
>>>>>>> fd6ac4ee
import androidx.navigation.fragment.findNavController
import com.example.android.architecture.blueprints.todoapp.EventObserver
import com.example.android.architecture.blueprints.todoapp.R
import com.example.android.architecture.blueprints.todoapp.data.Task
import com.example.android.architecture.blueprints.todoapp.databinding.TasksFragBinding
<<<<<<< HEAD
import com.example.android.architecture.blueprints.todoapp.util.obtainViewModel
=======
import com.example.android.architecture.blueprints.todoapp.util.getVmFactory
>>>>>>> fd6ac4ee
import com.example.android.architecture.blueprints.todoapp.util.setupRefreshLayout
import com.example.android.architecture.blueprints.todoapp.util.setupSnackbar
import com.google.android.material.floatingactionbutton.FloatingActionButton
import com.google.android.material.snackbar.Snackbar
import dagger.android.support.DaggerFragment
import timber.log.Timber
<<<<<<< HEAD
import javax.inject.Inject
=======
>>>>>>> fd6ac4ee

/**
 * Display a grid of [Task]s. User can choose to view all, active or completed tasks.
 */
class TasksFragment : DaggerFragment() {

    @Inject
    lateinit var viewModelFactory: ViewModelProvider.Factory

    private lateinit var viewModel: TasksViewModel

    private lateinit var viewDataBinding: TasksFragBinding

    private lateinit var listAdapter: TasksAdapter

    override fun onCreate(savedInstanceState: Bundle?) {
        super.onCreate(savedInstanceState)
        viewModel = obtainViewModel(viewModelFactory)
    }

    override fun onCreateView(inflater: LayoutInflater, container: ViewGroup?,
                              savedInstanceState: Bundle?): View? {
        viewDataBinding = TasksFragBinding.inflate(inflater, container, false).apply {
            viewmodel = viewModel
        }
        setHasOptionsMenu(true)
        return viewDataBinding.root
    }

    override fun onOptionsItemSelected(item: MenuItem) =
        when (item.itemId) {
            R.id.menu_clear -> {
                viewDataBinding.viewmodel?.clearCompletedTasks()
                true
            }
            R.id.menu_filter -> {
                showFilteringPopUpMenu()
                true
            }
            R.id.menu_refresh -> {
                viewModel.loadTasks(true)
                true
            }
            else -> false
        }

    override fun onCreateOptionsMenu(menu: Menu, inflater: MenuInflater) {
        inflater.inflate(R.menu.tasks_fragment_menu, menu)
    }

    override fun onActivityCreated(savedInstanceState: Bundle?) {
        super.onActivityCreated(savedInstanceState)

        // Set the lifecycle owner to the lifecycle of the view
        viewDataBinding.lifecycleOwner = this.viewLifecycleOwner
        setupSnackbar()
        setupListAdapter()
        setupRefreshLayout(viewDataBinding.refreshLayout, viewDataBinding.tasksList)
        setupNavigation()
        setupFab()

        // Always reloading data for simplicity. Real apps should only do this on first load and
        // when navigating back to this destination. TODO: https://issuetracker.google.com/79672220
        viewModel.loadTasks(true)
    }

    private fun setupNavigation() {
        viewDataBinding.viewmodel?.openTaskEvent?.observe(this, EventObserver {
            openTaskDetails(it)
        })
        viewDataBinding.viewmodel?.newTaskEvent?.observe(this, EventObserver {
            navigateToAddNewTask()
        })
    }

    private fun setupSnackbar() {
        viewDataBinding.viewmodel?.let {
            view?.setupSnackbar(this, it.snackbarMessage, Snackbar.LENGTH_SHORT)
        }
        arguments?.let {
            val message = TasksFragmentArgs.fromBundle(it).userMessage
            viewDataBinding.viewmodel?.showEditResultMessage(message)
        }
    }

    private fun showFilteringPopUpMenu() {
        val view = activity?.findViewById<View>(R.id.menu_filter) ?: return
        PopupMenu(requireContext(), view).run {
            menuInflater.inflate(R.menu.filter_tasks, menu)

            setOnMenuItemClickListener {
                viewDataBinding.viewmodel?.run {
                    setFiltering(
                        when (it.itemId) {
                            R.id.active -> TasksFilterType.ACTIVE_TASKS
                            R.id.completed -> TasksFilterType.COMPLETED_TASKS
                            else -> TasksFilterType.ALL_TASKS
                        }
                    )
                    loadTasks(false)
                }
                true
            }
            show()
        }
    }

    private fun setupFab() {
        activity?.findViewById<FloatingActionButton>(R.id.fab_add_task)?.let {
            it.setOnClickListener {
                navigateToAddNewTask()
            }
        }
    }

    private fun navigateToAddNewTask() {
        val action = TasksFragmentDirections
            .actionTasksFragmentToAddEditTaskFragment(null,
                resources.getString(R.string.add_task))
        findNavController().navigate(action)
    }

    private fun openTaskDetails(taskId: String) {
        val action = TasksFragmentDirections.actionTasksFragmentToTaskDetailFragment(taskId)
        findNavController().navigate(action)
    }

    private fun setupListAdapter() {
        val viewModel = viewDataBinding.viewmodel
        if (viewModel != null) {
            listAdapter = TasksAdapter(viewModel)
            viewDataBinding.tasksList.adapter = listAdapter
        } else {
            Timber.w("ViewModel not initialized when attempting to set up adapter.")
        }
    }
}<|MERGE_RESOLUTION|>--- conflicted
+++ resolved
@@ -24,37 +24,30 @@
 import android.view.View
 import android.view.ViewGroup
 import androidx.appcompat.widget.PopupMenu
-<<<<<<< HEAD
+import androidx.fragment.app.viewModels
 import androidx.lifecycle.ViewModelProvider
-=======
-import androidx.fragment.app.Fragment
-import androidx.fragment.app.viewModels
->>>>>>> fd6ac4ee
 import androidx.navigation.fragment.findNavController
 import com.example.android.architecture.blueprints.todoapp.EventObserver
 import com.example.android.architecture.blueprints.todoapp.R
 import com.example.android.architecture.blueprints.todoapp.data.Task
 import com.example.android.architecture.blueprints.todoapp.databinding.TasksFragBinding
-<<<<<<< HEAD
 import com.example.android.architecture.blueprints.todoapp.util.obtainViewModel
-=======
-import com.example.android.architecture.blueprints.todoapp.util.getVmFactory
->>>>>>> fd6ac4ee
 import com.example.android.architecture.blueprints.todoapp.util.setupRefreshLayout
 import com.example.android.architecture.blueprints.todoapp.util.setupSnackbar
 import com.google.android.material.floatingactionbutton.FloatingActionButton
 import com.google.android.material.snackbar.Snackbar
 import dagger.android.support.DaggerFragment
 import timber.log.Timber
-<<<<<<< HEAD
 import javax.inject.Inject
-=======
->>>>>>> fd6ac4ee
 
 /**
  * Display a grid of [Task]s. User can choose to view all, active or completed tasks.
  */
 class TasksFragment : DaggerFragment() {
+
+    //TODO
+
+    private val viewModel by viewModels<TasksViewModel> { getVmFactory() }
 
     @Inject
     lateinit var viewModelFactory: ViewModelProvider.Factory
@@ -71,7 +64,7 @@
     }
 
     override fun onCreateView(inflater: LayoutInflater, container: ViewGroup?,
-                              savedInstanceState: Bundle?): View? {
+        savedInstanceState: Bundle?): View? {
         viewDataBinding = TasksFragBinding.inflate(inflater, container, false).apply {
             viewmodel = viewModel
         }
