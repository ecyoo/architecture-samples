--- conflicted
+++ resolved
@@ -57,22 +57,8 @@
         _dataLoading.value = true
         wrapEspressoIdlingResource {
             viewModelScope.launch {
-<<<<<<< HEAD
-                getTasksUseCase().let { result ->
-                    if (result is Success) {
-                        _error.value = false
-                        computeStats(result.data)
-                    } else {
-                        _error.value = true
-                        activeTasks = 0
-                        completedTasks = 0
-                        computeStats(null)
-                    }
-                }
-=======
                 tasksRepository.refreshTasks()
                 _dataLoading.value = false
->>>>>>> 94e76564
             }
         }
     }
