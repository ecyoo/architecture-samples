/*
 * Copyright (C) 2019 The Android Open Source Project
 *
 * Licensed under the Apache License, Version 2.0 (the "License");
 * you may not use this file except in compliance with the License.
 * You may obtain a copy of the License at
 *
 *      http://www.apache.org/licenses/LICENSE-2.0
 *
 * Unless required by applicable law or agreed to in writing, software
 * distributed under the License is distributed on an "AS IS" BASIS,
 * WITHOUT WARRANTIES OR CONDITIONS OF ANY KIND, either express or implied.
 * See the License for the specific language governing permissions and
 * limitations under the License.
 */
package com.example.android.architecture.blueprints.todoapp.statistics

import android.os.Bundle
import android.view.LayoutInflater
import android.view.View
import android.view.ViewGroup
import androidx.databinding.DataBindingUtil
import androidx.fragment.app.viewModels
import androidx.lifecycle.ViewModelProvider
import com.example.android.architecture.blueprints.todoapp.R
import com.example.android.architecture.blueprints.todoapp.databinding.StatisticsFragBinding
import com.example.android.architecture.blueprints.todoapp.util.setupRefreshLayout
import dagger.android.support.DaggerFragment
import javax.inject.Inject

/**
 * Main UI for the statistics screen.
 */
class StatisticsFragment : DaggerFragment() {

    private lateinit var viewDataBinding: StatisticsFragBinding

    @Inject
    lateinit var viewModelFactory: ViewModelProvider.Factory

    private val statisticsViewModel by viewModels<StatisticsViewModel> { viewModelFactory }

<<<<<<< HEAD
    override fun onCreateView(inflater: LayoutInflater, container: ViewGroup?,
        savedInstanceState: Bundle?): View? {
        viewDataBinding = DataBindingUtil.inflate(inflater, R.layout.statistics_frag, container,
            false)
=======
    override fun onCreateView(
        inflater: LayoutInflater, container: ViewGroup?,
        savedInstanceState: Bundle?
    ): View? {
        viewDataBinding = DataBindingUtil.inflate(
            inflater, R.layout.statistics_frag, container,
            false
        )
>>>>>>> 82de919b
        return viewDataBinding.root
    }

    override fun onActivityCreated(savedInstanceState: Bundle?) {
        super.onActivityCreated(savedInstanceState)
        viewDataBinding.viewmodel = statisticsViewModel
        viewDataBinding.lifecycleOwner = this.viewLifecycleOwner
        this.setupRefreshLayout(viewDataBinding.refreshLayout)
        statisticsViewModel.start()
    }
}<|MERGE_RESOLUTION|>--- conflicted
+++ resolved
@@ -40,12 +40,6 @@
 
     private val statisticsViewModel by viewModels<StatisticsViewModel> { viewModelFactory }
 
-<<<<<<< HEAD
-    override fun onCreateView(inflater: LayoutInflater, container: ViewGroup?,
-        savedInstanceState: Bundle?): View? {
-        viewDataBinding = DataBindingUtil.inflate(inflater, R.layout.statistics_frag, container,
-            false)
-=======
     override fun onCreateView(
         inflater: LayoutInflater, container: ViewGroup?,
         savedInstanceState: Bundle?
@@ -54,7 +48,6 @@
             inflater, R.layout.statistics_frag, container,
             false
         )
->>>>>>> 82de919b
         return viewDataBinding.root
     }
 
