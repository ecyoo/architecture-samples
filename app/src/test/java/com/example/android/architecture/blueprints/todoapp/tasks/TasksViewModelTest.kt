--- conflicted
+++ resolved
@@ -219,13 +219,7 @@
         tasksViewModel.showEditResultMessage(DELETE_RESULT_OK)
 
         // The snackbar is updated
-<<<<<<< HEAD
-        assertSnackbarMessage(tasksViewModel.snackbarMessage, R.string.successfully_deleted_task_message)
-=======
-        assertSnackbarMessage(
-            tasksViewModel.snackbarText, R.string.successfully_deleted_task_message
-        )
->>>>>>> 1b93c503
+        assertSnackbarMessage(tasksViewModel.snackbarText, R.string.successfully_deleted_task_message)
     }
 
     @Test
