--- conflicted
+++ resolved
@@ -17,23 +17,12 @@
 
 But in this sample, the presenter is injected. Dagger2 takes care of creation and figuring out the dependencies:
 
-<<<<<<< HEAD
 ```java
 public class TasksActivity extends AppCompatActivity {
     @Inject TasksPresenter mTasksPresenter;
     ...
 }
 ```
-=======
-* The [project README](https://github.com/googlesamples/android-architecture/tree/master)
-* The [MVP](https://en.wikipedia.org/wiki/Model%E2%80%93view%E2%80%93presenter) architecture
-
-The todo-mvp sample uses the following dependencies:
-* [Common Android support libraries](https://developer.android.com/topic/libraries/support-library/index.html) -  Packages in the com.android.support.* namespace provide backwards compatibility and other features.
-* [Android Testing Support Library](https://developer.android.com/topic/libraries/testing-support-library/index.html) -  A framework used to support UI tests, using both Espresso, and AndroidJUnitRunner.
-* [Mockito](http://site.mockito.org/) - A mocking framework used to implement unit tests.
-* [Guava](https://github.com/google/guava) - A set of core libraries for Java by Google, commonly used in Android apps.
->>>>>>> 30f7c5a1
 
 For this to work we added new classes to the feature, mostly within the`example/android/architecture/blueprints/todoapp/di` package, check out:
  * [AppComponent](https://github.com/googlesamples/android-architecture/blob/todo-mvp-dagger/todoapp/app/src/main/java/com/example/android/architecture/blueprints/todoapp/di/AppComponent.java) - Here is where we register `modules` which bring in individual `providers` to our app. Notice we also bring in an auto generated `AndroidSupportInjectionModule` which comes from our `Dagger-Android` dependency.
@@ -56,16 +45,8 @@
 }
 ```
 
-<<<<<<< HEAD
  * [TasksModule](https://github.com/googlesamples/android-architecture/blob/todo-mvp-dagger/todoapp/app/src/main/java/com/example/android/architecture/blueprints/todoapp/tasks/TasksModule.java) - provides a `Fragment` 
 and `Presenter` for our `TaskActivity` to use. Additionally we create a fragment subcomponent here:
-=======
-All versions of the Android Blueprints app include the same common features in a simple to-do type app. The app consists of four UI screens:
-* Tasks - Used to manage a list of tasks.
-* TaskDetail - Used to read or delete a task.
-* AddEditTask - Used to create or edit tasks.
-* Statistics - Displays statistics related to tasks.
->>>>>>> 30f7c5a1
 
  ```java
     @FragmentScoped
@@ -83,48 +64,32 @@
  
  * Dagger2
 
-<<<<<<< HEAD
 ## Features
-=======
-* This sample uses [product flavors](https://developer.android.com/studio/build/build-variants.html) to replace modules at compile time, providing fake data for both manual and automated testing.
-* This version uses callbacks to handle asynchronous tasks.
-* The data is stored locally in a SQLite database, using [Room](https://developer.android.com/topic/libraries/architecture/room.html).
->>>>>>> 30f7c5a1
 
 ### Complexity - understandability
 
-<<<<<<< HEAD
 #### Use of architectural frameworks/libraries/tools:
 
 Building an app with a dependency injection framework is not trivial as it uses new concepts and many operations are done under the hood. However, once in place, it's not hard to understand and use.
 
 ### Testability
-=======
-* The use of both [activities](https://developer.android.com/guide/components/activities/index.html) and [fragments](https://developer.android.com/guide/components/fragments.html) allows for a better separation of concerns which complements this implementation of MVP. In this version of the app, the Activity is the overall controller which creates and connects views and presenters.
-* The use of fragments supports tablet layouts or UI screens with multiple views.
-
-<img src="https://github.com/googlesamples/android-architecture/wiki/images/mvp.png" alt="Illustration of the MVP architecture for this version of the app."/>
-
-This version of the app includes a number of unit tests which cover presenters, repositories, and data sources. The sample also includes UI tests, that rely on fake data, and are facilitated by dependency injection to provide fake modules. For more information on using dependency injection to facilitate testing, see [Leveraging product flavors in Android Studio for hermetic testing](https://android-developers.googleblog.com/2015/12/leveraging-product-flavors-in-android.html).
->>>>>>> 30f7c5a1
 
 Very high. Use of Dagger2 improves flexibility in local integration tests and UI tests. Components can be replaced by doubles very easily and test different scenarios.
 
 ### Code metrics
 ```
 -------------------------------------------------------------------------------
-Language                     files          blank        comment           code
+Language                     files           code
 -------------------------------------------------------------------------------
-Java                            58           1193           1658           3904 (3451 in MVP)
-XML                             34             97            338            610
+Java                            65           4215 (3901 in MVP)
+XML                             34            610
 -------------------------------------------------------------------------------
-SUM:                            92           1290           1996           4511
+SUM:                            99           4511
 -------------------------------------------------------------------------------
 
 ```
 ### Maintainability
 
-<<<<<<< HEAD
 #### Ease of amending or adding a feature + Learning cost
 
 Medium. Developers need to be aware of how Dagger2 works, although the setup of new features should look very similar to existing ones.  Once Dagger is setup within an app it is no more difficult to add a new feature than without it.
@@ -133,11 +98,4 @@
 
 [Mike Nakhimovich](https://github.com/digitalbuddha)
 
-[Saúl Molinero](https://github.com/saulmm)
-=======
-| Language      | Number of files | Blank lines | Comment lines | Lines of code |
-| ------------- | --------------- | ----------- | ------------- | ------------- |
-| **Java**      |               51|         1216|           1685|           3901|
-| **XML**       |               34|           97|            338|            608|
-| **Total**     |               85|         1313|           2023|           4509|
->>>>>>> 30f7c5a1
+[Saúl Molinero](https://github.com/saulmm)