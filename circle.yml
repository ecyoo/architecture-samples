machine:
  java:
    version: oraclejdk8
  environment:
    GRADLE_OPTS: '-Dorg.gradle.jvmargs="-Xmx2048m -XX:+HeapDumpOnOutOfMemoryError"'

dependencies:
  pre:
    - sudo pip install -U crcmod
<<<<<<< HEAD
    - echo y | android update sdk --no-ui --all --filter "tools,platform-tools,build-tools-26.0.1,android-26,extra-android-m2repository,extra-google-m2repository"
=======
    - echo y | android update sdk --no-ui --all --filter "tools,platform-tools,build-tools-25.0.0,android-25,extra-android-m2repository"
>>>>>>> 42946967

  post:
    - cd todoapp;./gradlew :app:assembleDebug -PdisablePreDex
    - cd todoapp;./gradlew :app:assembleAndroidTest -PdisablePreDex
    - echo ${GCLOUD_SERVICE_KEY} | base64 --decode > ${HOME}/client-secret.json
    - sudo /opt/google-cloud-sdk/bin/gcloud config set project android-devrel-ci
    - sudo /opt/google-cloud-sdk/bin/gcloud --quiet components update
    - sudo /opt/google-cloud-sdk/bin/gcloud auth activate-service-account travis-ci-for-blueprints@android-devrel-ci.iam.gserviceaccount.com --key-file ${HOME}/client-secret.json

test:
  override:
    - echo "y" | sudo /opt/google-cloud-sdk/bin/gcloud firebase test android run --app todoapp/app/build/outputs/apk/app-mock-debug.apk --test todoapp/app/build/outputs/apk/app-mock-debug-androidTest.apk -d Nexus5X,Nexus10 -v 21,25 -l fr --results-bucket cloud-test-android-devrel-ci
  post:
    - sudo /opt/google-cloud-sdk/bin/gsutil -m cp -r -U `sudo /opt/google-cloud-sdk/bin/gsutil ls gs://cloud-test-android-devrel-ci | tail -1` $CIRCLE_ARTIFACTS/ | true
    - mkdir -p $CIRCLE_TEST_REPORTS/junit/
    - find $CIRCLE_ARTIFACTS -name \*.xml -exec cp {} $CIRCLE_TEST_REPORTS/junit/ \;<|MERGE_RESOLUTION|>--- conflicted
+++ resolved
@@ -7,11 +7,7 @@
 dependencies:
   pre:
     - sudo pip install -U crcmod
-<<<<<<< HEAD
     - echo y | android update sdk --no-ui --all --filter "tools,platform-tools,build-tools-26.0.1,android-26,extra-android-m2repository,extra-google-m2repository"
-=======
-    - echo y | android update sdk --no-ui --all --filter "tools,platform-tools,build-tools-25.0.0,android-25,extra-android-m2repository"
->>>>>>> 42946967
 
   post:
     - cd todoapp;./gradlew :app:assembleDebug -PdisablePreDex
