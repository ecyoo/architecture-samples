// Define versions in a single place
ext {
    // Sdk and tools
    minSdkVersion = 19
    targetSdkVersion = 28
    compileSdkVersion = 28

    // App dependencies
    supportLibraryVersion = '1.0.0-beta01'
    guavaVersion = '22.0-android'
    junitVersion = '4.12'
    mockitoVersion = '2.8.47'
    hamcrestVersion = '1.3'
    runnerVersion = '1.1.0-alpha4'
    rulesVersion = '1.0.1'
    espressoVersion = '3.1.0-alpha4'
    roomVersion = '2.0.0-beta01'
}

buildscript {
    ext.kotlinVersion = '1.3.20'
    ext.gradlePluginVersion = '3.3.0'
    repositories {
        google()
        jcenter()
        google()
    }
    dependencies {
<<<<<<< HEAD
        classpath "com.android.tools.build:gradle:$gradlePluginVersion"
        classpath "org.jetbrains.kotlin:kotlin-gradle-plugin:$kotlinVersion"
=======
        classpath 'com.android.tools.build:gradle:3.3.0'
>>>>>>> ebbdd9ec

        // NOTE: Do not place your application dependencies here; they belong
        // in the individual module build.gradle files
    }
}

allprojects {
    repositories {
        google()
        jcenter()
        google()
    }
}

task clean(type: Delete) {
    delete rootProject.buildDir
<<<<<<< HEAD
=======
}

// Define versions in a single place
ext {
    // Sdk and tools
    // Support library and architecture components support minSdk 14 and above.
    minSdkVersion = 14
    targetSdkVersion = 28
    compileSdkVersion = 28

    // App dependencies
    androidXVersion = '1.0.0'
    androidXTestVersion = '1.1.1'
    androidXAnnotations = '1.0.1'
    androidXLegacySupport = '1.0.0'
    materialVersion = '1.0.0'
    cardVersion = '1.0.0'
    recyclerViewVersion = '1.0.0'
    appCompatVersion = '1.0.2'

    guavaVersion = '27.0.1-android'
    junitVersion = '4.12'
    mockitoVersion = '1.10.19'
    dexMaker = '1.2'
    hamcrestVersion = '1.3'
    runnerVersion = '1.0.1'
    rulesVersion = '1.0.1'
    espressoVersion = '3.1.1'
    roomVersion = '2.0.0'
>>>>>>> ebbdd9ec
}<|MERGE_RESOLUTION|>--- conflicted
+++ resolved
@@ -1,37 +1,11 @@
-// Define versions in a single place
-ext {
-    // Sdk and tools
-    minSdkVersion = 19
-    targetSdkVersion = 28
-    compileSdkVersion = 28
-
-    // App dependencies
-    supportLibraryVersion = '1.0.0-beta01'
-    guavaVersion = '22.0-android'
-    junitVersion = '4.12'
-    mockitoVersion = '2.8.47'
-    hamcrestVersion = '1.3'
-    runnerVersion = '1.1.0-alpha4'
-    rulesVersion = '1.0.1'
-    espressoVersion = '3.1.0-alpha4'
-    roomVersion = '2.0.0-beta01'
-}
-
 buildscript {
-    ext.kotlinVersion = '1.3.20'
-    ext.gradlePluginVersion = '3.3.0'
     repositories {
         google()
         jcenter()
-        google()
     }
     dependencies {
-<<<<<<< HEAD
-        classpath "com.android.tools.build:gradle:$gradlePluginVersion"
-        classpath "org.jetbrains.kotlin:kotlin-gradle-plugin:$kotlinVersion"
-=======
         classpath 'com.android.tools.build:gradle:3.3.0'
->>>>>>> ebbdd9ec
+        classpath "org.jetbrains.kotlin:kotlin-gradle-plugin:1.3.20"
 
         // NOTE: Do not place your application dependencies here; they belong
         // in the individual module build.gradle files
@@ -42,14 +16,11 @@
     repositories {
         google()
         jcenter()
-        google()
     }
 }
 
 task clean(type: Delete) {
     delete rootProject.buildDir
-<<<<<<< HEAD
-=======
 }
 
 // Define versions in a single place
@@ -79,5 +50,4 @@
     rulesVersion = '1.0.1'
     espressoVersion = '3.1.1'
     roomVersion = '2.0.0'
->>>>>>> ebbdd9ec
 }