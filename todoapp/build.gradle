--- conflicted
+++ resolved
@@ -3,14 +3,7 @@
         jcenter()
     }
     dependencies {
-<<<<<<< HEAD
-        classpath 'com.android.tools.build:gradle:2.1.0-beta1'
-
-        // Better IDE support for annotations (so Android Studio interacts better with Dagger)
-        classpath 'com.neenbedankt.gradle.plugins:android-apt:1.8'
-=======
         classpath 'com.android.tools.build:gradle:2.1.0'
->>>>>>> 10fbc69c
 
         // NOTE: Do not place your application dependencies here; they belong
         // in the individual module build.gradle files
@@ -45,5 +38,4 @@
     runnerVersion = '0.4.1'
     rulesVersion = '0.4.1'
     espressoVersion = '2.2.1'
-    daggerVersion = '2.2'
 }