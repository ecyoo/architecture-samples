--- conflicted
+++ resolved
@@ -16,6 +16,8 @@
 
 package com.example.android.architecture.blueprints.todoapp.addedittask;
 
+import static com.google.common.base.Preconditions.checkNotNull;
+
 import android.os.Bundle;
 import android.support.annotation.NonNull;
 import android.support.annotation.Nullable;
@@ -25,8 +27,6 @@
 import com.example.android.architecture.blueprints.todoapp.data.Task;
 import com.example.android.architecture.blueprints.todoapp.data.source.TaskLoader;
 import com.example.android.architecture.blueprints.todoapp.data.source.TasksDataSource;
-
-import static com.google.common.base.Preconditions.checkNotNull;
 
 /**
  * Listens to user actions from the UI ({@link AddEditTaskFragment}), retrieves the data and updates
@@ -38,10 +38,10 @@
     private static final int TASK_QUERY = 2;
 
     @NonNull
-    private TasksDataSource mTasksRepository;
+    private final TasksDataSource mTasksRepository;
 
     @NonNull
-    private AddEditTaskContract.View mAddTaskView;
+    private final AddEditTaskContract.View mAddTaskView;
 
     @Nullable
     private String mTaskId;
@@ -64,13 +64,9 @@
 
     @Override
     public void start() {
-<<<<<<< HEAD
-        mLoaderManager.initLoader(TASK_QUERY, null, this);
-=======
         if (!isNewTask()) {
-            populateTask();
+	        mLoaderManager.initLoader(TASK_QUERY, null, this);
         }
->>>>>>> 31ce3e52
     }
 
     @Override
@@ -83,28 +79,15 @@
     }
 
     @Override
-<<<<<<< HEAD
-    public void updateTask(String taskId, String title, String description) {
-        mTasksRepository.saveTask(new Task(title, description, taskId));
-        mAddTaskView.showTasksList(); // After an edit, go back to the list.
-    }
-
-    @Override
     public Loader<Task> onCreateLoader(int id, Bundle args) {
         if (mTaskId == null) {
             return null;
-=======
-    public void populateTask() {
-        if (isNewTask()) {
-            throw new RuntimeException("populateTask() was called but task is new.");
->>>>>>> 31ce3e52
         }
         return mTaskLoader;
     }
 
     @Override
     public void onLoadFinished(Loader<Task> loader, Task data) {
-
         if (data != null) {
             mAddTaskView.setDescription(data.getDescription());
             mAddTaskView.setTitle(data.getTitle());
