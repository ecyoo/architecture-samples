--- conflicted
+++ resolved
@@ -18,10 +18,6 @@
 
 import androidx.databinding.DataBindingUtil;
 import android.os.Bundle;
-<<<<<<< HEAD
-=======
-import androidx.annotation.NonNull;
->>>>>>> ebbdd9ec
 import androidx.annotation.Nullable;
 import androidx.fragment.app.Fragment;
 import android.view.LayoutInflater;
@@ -47,7 +43,7 @@
     @Nullable
     @Override
     public View onCreateView(LayoutInflater inflater, ViewGroup container,
-                             Bundle savedInstanceState) {
+            Bundle savedInstanceState) {
         mViewDataBinding = DataBindingUtil.inflate(
                 inflater, R.layout.statistics_frag, container, false);
         return mViewDataBinding.getRoot();
