--- conflicted
+++ resolved
@@ -73,11 +73,7 @@
 
     @Override
     public void editTask() {
-<<<<<<< HEAD
         if (null == mTask) {
-=======
-        if (Strings.isNullOrEmpty(mTaskId)) {
->>>>>>> 8c418967
             mTaskDetailView.showMissingTask();
             return;
         }
@@ -95,11 +91,7 @@
     }
 
     public void completeTask() {
-<<<<<<< HEAD
-        if (null == mTask) {
-=======
         if (Strings.isNullOrEmpty(mTaskId)) {
->>>>>>> 8c418967
             mTaskDetailView.showMissingTask();
             return;
         }
@@ -109,11 +101,7 @@
 
     @Override
     public void activateTask() {
-<<<<<<< HEAD
-        if (null == mTask) {
-=======
         if (Strings.isNullOrEmpty(mTaskId)) {
->>>>>>> 8c418967
             mTaskDetailView.showMissingTask();
             return;
         }
@@ -121,17 +109,11 @@
         mTaskDetailView.showTaskMarkedActive();
     }
 
-<<<<<<< HEAD
     private void showTask(Cursor data) {
         mTask = Task.from(data);
 
         String title = mTask.getTitle();
         String description = mTask.getDescription();
-=======
-    private void showTask(@NonNull Task task) {
-        String title = task.getTitle();
-        String description = task.getDescription();
->>>>>>> 8c418967
 
         if (Strings.isNullOrEmpty(title)) {
             mTaskDetailView.hideTitle();
@@ -187,6 +169,6 @@
 
     @Override
     public void onLoaderReset(Loader<Cursor> loader) {
-
+        // no-op
     }
 }