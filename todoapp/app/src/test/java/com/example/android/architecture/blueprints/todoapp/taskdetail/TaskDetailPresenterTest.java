--- conflicted
+++ resolved
@@ -23,12 +23,9 @@
 
 import org.junit.Before;
 import org.junit.Test;
-<<<<<<< HEAD
-=======
 import org.mockito.ArgumentCaptor;
 import org.mockito.Captor;
 import org.mockito.InOrder;
->>>>>>> cdbedb08
 import org.mockito.Mock;
 import org.mockito.MockitoAnnotations;
 
@@ -87,18 +84,12 @@
         mTaskDetailPresenter.subscribe();
 
         // Then task is loaded from model, callback is captured and progress indicator is shown
-<<<<<<< HEAD
         verify(mTasksRepository).getTask(eq(ACTIVE_TASK.getId()));
         verify(mTaskDetailView).setLoadingIndicator(true);
-=======
-        verify(mTasksRepository).getTask(eq(ACTIVE_TASK.getId()), mGetTaskCallbackCaptor.capture());
-        InOrder inOrder = inOrder(mTaskDetailView);
-        inOrder.verify(mTaskDetailView).setLoadingIndicator(true);
->>>>>>> cdbedb08
 
         // Then progress indicator is hidden and title, description and completion status are shown
         // in UI
-        inOrder.verify(mTaskDetailView).setLoadingIndicator(false);
+        verify(mTaskDetailView).setLoadingIndicator(false);
         verify(mTaskDetailView).showTitle(TITLE_TEST);
         verify(mTaskDetailView).showDescription(DESCRIPTION_TEST);
         verify(mTaskDetailView).showCompletionStatus(false);
@@ -113,18 +104,12 @@
 
         // Then task is loaded from model, callback is captured and progress indicator is shown
         verify(mTasksRepository).getTask(
-<<<<<<< HEAD
                 eq(COMPLETED_TASK.getId()));
         verify(mTaskDetailView).setLoadingIndicator(true);
-=======
-                eq(COMPLETED_TASK.getId()), mGetTaskCallbackCaptor.capture());
-        InOrder inOrder = inOrder(mTaskDetailView);
-        inOrder.verify(mTaskDetailView).setLoadingIndicator(true);
->>>>>>> cdbedb08
 
         // Then progress indicator is hidden and title, description and completion status are shown
         // in UI
-        inOrder.verify(mTaskDetailView).setLoadingIndicator(false);
+        verify(mTaskDetailView).setLoadingIndicator(false);
         verify(mTaskDetailView).showTitle(TITLE_TEST);
         verify(mTaskDetailView).showDescription(DESCRIPTION_TEST);
         verify(mTaskDetailView).showCompletionStatus(true);
